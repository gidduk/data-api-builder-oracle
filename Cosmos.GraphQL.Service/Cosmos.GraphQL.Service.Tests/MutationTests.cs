using Cosmos.GraphQL.Service.Controllers;
using Cosmos.GraphQL.Service.Models;
using Cosmos.GraphQL.Service.Resolvers;
using Cosmos.GraphQL.Services;
using Microsoft.AspNetCore.Http;
using Microsoft.VisualStudio.TestTools.UnitTesting;
using Moq;
using Newtonsoft.Json;
using System.IO;
using System.Net.Http;
using System.Text;
using System.Text.Json;
using System.Threading.Tasks;

namespace Cosmos.GraphQL.Service.Tests
{
    [TestClass]
    public class MutationTests : TestBase
    {


        [TestMethod]
        public async Task TestMutationRun()
        {

<<<<<<< HEAD
            GraphQLService graphQLService;
            QueryEngine queryEngine;
            GraphQLController controller;
            CosmosClientProvider clientProvider = new CosmosClientProvider();
            queryEngine = new QueryEngine(clientProvider);
            var mutationEngine = new MutationEngine(clientProvider);
            graphQLService = new GraphQLService(queryEngine, mutationEngine, clientProvider);
            graphQLService.parseAsync(TestHelper.GraphQLTestSchema);
            controller = new GraphQLController(null, queryEngine, mutationEngine, graphQLService);
            var request = new HttpRequestMessage();

            // Add query resolver
            controller.addMutationResolver(TestHelper.SampleMutationResolver());

            // Run query
            var stream = new MemoryStream(Encoding.UTF8.GetBytes(TestHelper.SampleMutation));
            request.Method = HttpMethod.Post;
            request.Content = new StringContent(TestHelper.SampleMutation);
            var httpContext = new DefaultHttpContext()
            {
                Request = { Body = stream, ContentLength = stream.Length }
            };
            controller.ControllerContext.HttpContext = httpContext;
            JsonDocument response = await controller.Post();
=======
            // Add mutation resolver
            this.controller.addMutationResolver(TestHelper.SampleMutationResolver());

            // Run mutation;
            controller.ControllerContext.HttpContext = GetHttpContextWithBody(TestHelper.SampleMutation);
            JsonDocument response = await controller.Post();

            // Validate results
>>>>>>> 3920a184
            Assert.IsFalse(response.ToString().Contains("Error"));
        }

       /* [ClassInitialize]
        public void Init()
        {

        }
       */

    }
}<|MERGE_RESOLUTION|>--- conflicted
+++ resolved
@@ -23,32 +23,6 @@
         public async Task TestMutationRun()
         {
 
-<<<<<<< HEAD
-            GraphQLService graphQLService;
-            QueryEngine queryEngine;
-            GraphQLController controller;
-            CosmosClientProvider clientProvider = new CosmosClientProvider();
-            queryEngine = new QueryEngine(clientProvider);
-            var mutationEngine = new MutationEngine(clientProvider);
-            graphQLService = new GraphQLService(queryEngine, mutationEngine, clientProvider);
-            graphQLService.parseAsync(TestHelper.GraphQLTestSchema);
-            controller = new GraphQLController(null, queryEngine, mutationEngine, graphQLService);
-            var request = new HttpRequestMessage();
-
-            // Add query resolver
-            controller.addMutationResolver(TestHelper.SampleMutationResolver());
-
-            // Run query
-            var stream = new MemoryStream(Encoding.UTF8.GetBytes(TestHelper.SampleMutation));
-            request.Method = HttpMethod.Post;
-            request.Content = new StringContent(TestHelper.SampleMutation);
-            var httpContext = new DefaultHttpContext()
-            {
-                Request = { Body = stream, ContentLength = stream.Length }
-            };
-            controller.ControllerContext.HttpContext = httpContext;
-            JsonDocument response = await controller.Post();
-=======
             // Add mutation resolver
             this.controller.addMutationResolver(TestHelper.SampleMutationResolver());
 
@@ -57,7 +31,6 @@
             JsonDocument response = await controller.Post();
 
             // Validate results
->>>>>>> 3920a184
             Assert.IsFalse(response.ToString().Contains("Error"));
         }
 
