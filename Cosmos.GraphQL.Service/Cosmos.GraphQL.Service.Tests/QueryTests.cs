--- conflicted
+++ resolved
@@ -30,22 +30,10 @@
             this.controller.addResolver(TestHelper.SampleQueryResolver());
 
             // Run query
-<<<<<<< HEAD
-            var stream = new MemoryStream(Encoding.UTF8.GetBytes(TestHelper.SampleQuery));
-            request.Method = HttpMethod.Post;
-            request.Content = new StringContent(TestHelper.SampleQuery);
-            var httpContext = new DefaultHttpContext()
-            {
-                Request = { Body = stream, ContentLength = stream.Length }
-            };
-            controller.ControllerContext.HttpContext = httpContext;
-            JsonDocument response = await controller.Post();
-=======
             controller.ControllerContext.HttpContext = GetHttpContextWithBody(TestHelper.SampleQuery);
             JsonDocument response = await controller.Post();
 
             // Validate results
->>>>>>> 3920a184
             Assert.IsFalse(response.ToString().Contains("Error"));
         }
 
